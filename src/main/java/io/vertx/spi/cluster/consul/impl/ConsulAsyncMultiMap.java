--- conflicted
+++ resolved
@@ -153,7 +153,7 @@
    * @param key represents key of the entry (i.e. event bus address).
    * @return set of subscribers.
    */
-<<<<<<< HEAD
+
   Future<ChoosableSet<V>> doGet(K key) {
     /*
      * We are wrapping async call into sync and execute it on the taskQueue. This way we maintain the order
@@ -162,11 +162,7 @@
      * then {@link ClusteredEventBusTest.sendNoContext} will fail due to the fact async calls to get subs by key are unordered.
      * TODO: Is there any way in vert.x ecosystem to execute tasks on the event loop by not giving up an order ?
      */
-    Future<ChoosableSet<V>> out = Future.future();
-=======
-  private Future<ChoosableSet<V>> doGet(K key) {
     Promise<ChoosableSet<V>> out = Promise.promise();
->>>>>>> 15e0b866
     VertxInternal vertxInternal = (VertxInternal) appContext.getVertx();
     vertxInternal.getOrCreateContext().<ChoosableSet<V>>executeBlocking(event -> {
       Future<ChoosableSet<V>> future = getAllByKey(keyPathForAllByAddress(key)).compose(vs -> succeededFuture(toChoosableSet(vs)));
